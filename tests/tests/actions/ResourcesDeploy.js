--- conflicted
+++ resolved
@@ -50,13 +50,8 @@
 
             SUtils.sDebug('Adding test bucket resource');
 
-<<<<<<< HEAD
-            let newProject = serverless.getProject().get();
-
-=======
->>>>>>> cc768c3c
             // Adding new Module resource
-            serverless.state.project.cloudFormation.Resources['testBucket' + (new Date).getTime().toString()] = { "Type" : "AWS::S3::Bucket" };
+            serverless.getProject().cloudFormation.Resources['testBucket' + (new Date).getTime().toString()] = { "Type" : "AWS::S3::Bucket" };
 
             return serverless.state.save()
               .then(function() {
