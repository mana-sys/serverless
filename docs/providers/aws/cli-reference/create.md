--- conflicted
+++ resolved
@@ -41,11 +41,8 @@
 Most commonly used templates:
 
 - aws-nodejs
-<<<<<<< HEAD
 - aws-nodejs-typescript
-=======
 - aws-nodejs-ecma-script
->>>>>>> cb1882d2
 - aws-python
 - aws-python3
 - aws-groovy-gradle
