{
  "name": "jaws-cli",
  "version": "1.0.0",
  "preferGlobal": true,
  "description": "JAWS is the server-less application framework.  This command line tool helps you build server-less applications.",
  "author": "Austen Collins <austen@servant.co>",
  "license": "MIT",
  "repository": {
    "type": "git",
    "url": "git://github.com/servant-app/JAWS.git"
  },
  "keywords": [
    "jaws",
    "jaws stack",
    "jaws cli",
    "api gateway",
    "lambda",
    "aws",
    "amazon",
    "amazon web services",
    "dynamodb"
  ],
  "main": "lib/main.js",
  "bin": {
    "jaws": "./bin/jaws"
  },
  "scripts": {
    "test": "mocha tests/all"
  },
  "devDependencies": {
    "adm-zip": "^0.4.7",
    "chai": "^3.2.0",
    "hoek": "^2.11.1",
    "lodash": "^3.2.0",
    "mocha": "^2.2.5"
  },
  "dependencies": {
    "async": "^0.9.0",
    "aws-sdk": "^2.1.24",
    "bluebird": "^2.9.34",
    "bluebird-inquirer": "0.0.1",
    "browserify": "^11.0.1",
    "chalk": "^1.1.0",
    "cli-spinner": "^0.2.1",
    "commander": "^2.5.0",
    "del": "^1.2.1",
    "dotenv": "^1.2.0",
    "download": "^4.2.0",
    "gulp": "^3.9.0",
    "inquirer": "^0.9.0",
<<<<<<< HEAD
    "jaws-api-gateway-client": "0.1.0",
=======
    "insert-module-globals": "^6.5.2",
    "jaws-api-gateway-client": "^0.9.0",
>>>>>>> ecfe60c1
    "moment": "^2.10.6",
    "node-uuid": "^1.4.2",
    "node-zip": "^1.1.0",
    "nodemon": "^1.3.8",
    "prettysize": "0.0.3",
    "readdirp": "^1.4.0",
    "replace": "^0.3.0",
    "rimraf": "^2.2.8",
    "shortid": "^2.2.2",
    "uglify-js": "^2.4.24",
    "wrench": "^1.5.8"
  }
}<|MERGE_RESOLUTION|>--- conflicted
+++ resolved
@@ -48,12 +48,7 @@
     "download": "^4.2.0",
     "gulp": "^3.9.0",
     "inquirer": "^0.9.0",
-<<<<<<< HEAD
     "jaws-api-gateway-client": "0.1.0",
-=======
-    "insert-module-globals": "^6.5.2",
-    "jaws-api-gateway-client": "^0.9.0",
->>>>>>> ecfe60c1
     "moment": "^2.10.6",
     "node-uuid": "^1.4.2",
     "node-zip": "^1.1.0",
