--- conflicted
+++ resolved
@@ -225,20 +225,6 @@
       resources;
     options = options || {};
 
-<<<<<<< HEAD
-=======
-    // Check for s-resources-cf.json
-    if (SUtils.fileExistsSync(_this.getFilePath('s-resources-cf.json'))) {
-      resources = SUtils.readAndParseJsonSync(_this.getFilePath('s-resources-cf.json'));
-
-      if (options.populate) {
-        return BbPromise.resolve(SUtils.populate(_this._S.state.getMeta(), _this.getTemplates(), resources, options.stage, options.region));
-      } else {
-        return BbPromise.resolve(resources);
-      }
-    }
-
->>>>>>> ce53edc2
     let cPaths   = [],
       cfSnippets = [];
 
