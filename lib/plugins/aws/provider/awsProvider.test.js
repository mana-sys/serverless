'use strict';

/* eslint-disable no-unused-expressions */

const _ = require('lodash');
const BbPromise = require('bluebird');
const chai = require('chai');
const proxyquire = require('proxyquire');
const sinon = require('sinon');
const fs = require('fs');
const os = require('os');
const path = require('path');
const overrideEnv = require('process-utils/override-env');

const AwsProvider = require('./awsProvider');
const Serverless = require('../../../Serverless');
const { replaceEnv } = require('../../../../tests/utils/misc');
const { getTmpFilePath } = require('../../../../tests/utils/fs');

chai.use(require('chai-as-promised'));
chai.use(require('sinon-chai'));

const expect = chai.expect;

describe('AwsProvider', () => {
  let awsProvider;
  let serverless;
  let restoreEnv;
  const options = {
    stage: 'dev',
    region: 'us-east-1',
  };

  beforeEach(() => {
    ({ restoreEnv } = overrideEnv());
    serverless = new Serverless(options);
    serverless.cli = new serverless.classes.CLI();
    awsProvider = new AwsProvider(serverless, options);
  });
  afterEach(() => restoreEnv());


  describe('#getProviderName()', () => {
    it('should return the provider name', () => {
      expect(AwsProvider.getProviderName()).to.equal('aws');
    });
  });

  describe('#constructor()', () => {
    it('should set Serverless instance', () => {
      expect(typeof awsProvider.serverless).to.not.equal('undefined');
    });

    it('should set AWS instance', () => {
      expect(typeof awsProvider.sdk).to.not.equal('undefined');
    });

    it('should set the provider property', () => {
      expect(awsProvider.provider).to.equal(awsProvider);
    });

    it('should have no AWS logger', () => {
      expect(awsProvider.sdk.config.logger).to.be.null;
    });

    it('should set AWS logger', () => {
      process.env.SLS_DEBUG = 'true';
      const newAwsProvider = new AwsProvider(serverless, options);

      expect(typeof newAwsProvider.sdk.config.logger).to.not.equal('undefined');
    });

    it('should set AWS proxy', () => {
      process.env.proxy = 'http://a.b.c.d:n';
      const newAwsProvider = new AwsProvider(serverless, options);

      expect(typeof newAwsProvider.sdk.config.httpOptions.agent).to.not.equal('undefined');
    });

    it('should set AWS timeout', () => {
      process.env.AWS_CLIENT_TIMEOUT = '120000';
      const newAwsProvider = new AwsProvider(serverless, options);

      expect(typeof newAwsProvider.sdk.config.httpOptions.timeout).to.not.equal('undefined');
    });

    describe('stage name validation', () => {
      const stages = [
        'myStage',
        'my-stage',
        'my_stage',
        '${opt:stage, \'prod\'}',
      ];
      stages.forEach(stage => {
        it(`should not throw an error before variable population
            even if http event is present and stage is ${stage}`, () => {
          const config = {
            stage,
          };
          serverless = new Serverless(config);

          const serverlessYml = {
            service: 'new-service',
            provider: {
              name: 'aws',
              stage,
            },
            functions: {
              first: {
                events: [
                  {
                    http: {
                      path: 'foo',
                      method: 'GET',
                    },
                  },
                ],
              },
            },
          };
          serverless.service = new serverless.classes.Service(serverless, serverlessYml);
          expect(() => new AwsProvider(serverless, config)).to.not.throw(Error);
        });
      });
    });

    describe('certificate authority - environment variable', () => {
      it('should set AWS ca single', () => {
        process.env.ca = '-----BEGIN CERTIFICATE-----\n-----END CERTIFICATE-----';
        const newAwsProvider = new AwsProvider(serverless, options);

        expect(typeof newAwsProvider.sdk.config.httpOptions.agent).to.not.equal('undefined');
      });

      it('should set AWS ca single and proxy', () => {
        process.env.ca = '-----BEGIN CERTIFICATE-----\n-----END CERTIFICATE-----';
        process.env.proxy = 'http://a.b.c.d:n';

        const newAwsProvider = new AwsProvider(serverless, options);

        expect(typeof newAwsProvider.sdk.config.httpOptions.agent).to.not.equal('undefined');
      });

      it('should set AWS ca multiple', () => {
        const certContents = '-----BEGIN CERTIFICATE-----\n-----END CERTIFICATE-----';
        process.env.ca = `${certContents},${certContents}`;
        const newAwsProvider = new AwsProvider(serverless, options);

        expect(typeof newAwsProvider.sdk.config.httpOptions.agent).to.not.equal('undefined');
      });
    });

    describe('certificate authority - file', () => {
      const certContents = '-----BEGIN CERTIFICATE-----\n-----END CERTIFICATE-----';
      const tmpdir = os.tmpdir();
      let file1 = null;
      let file2 = null;

      beforeEach('Create CA Files and env vars', () => {
        file1 = path.join(tmpdir, 'ca1.txt');
        file2 = path.join(tmpdir, 'ca2.txt');
        fs.writeFileSync(file1, certContents);
        fs.writeFileSync(file2, certContents);
      });

      afterEach('CA File Cleanup', () => {
        // delete files
        fs.unlinkSync(file1);
        fs.unlinkSync(file2);
      });

      it('should set AWS cafile single', () => {
        process.env.cafile = file1;
        const newAwsProvider = new AwsProvider(serverless, options);

        expect(typeof newAwsProvider.sdk.config.httpOptions.agent).to.not.equal('undefined');
      });

      it('should set AWS cafile multiple', () => {
        process.env.cafile = `${file1},${file2}`;
        const newAwsProvider = new AwsProvider(serverless, options);

        expect(typeof newAwsProvider.sdk.config.httpOptions.agent).to.not.equal('undefined');
      });

      it('should set AWS ca and cafile', () => {
        process.env.ca = certContents;
        process.env.cafile = file1;
        const newAwsProvider = new AwsProvider(serverless, options);

        expect(typeof newAwsProvider.sdk.config.httpOptions.agent).to.not.equal('undefined');
      });
    });

    describe('deploymentBucket configuration', () => {
      it('should do nothing if not defined', () => {
        serverless.service.provider.deploymentBucket = undefined;

        const newAwsProvider = new AwsProvider(serverless, options);

        expect(newAwsProvider.serverless.service.provider.deploymentBucket).to.equal(undefined);
      });

      it('should do nothing if the value is a string', () => {
        serverless.service.provider.deploymentBucket = 'my.deployment.bucket';

        const newAwsProvider = new AwsProvider(serverless, options);

        expect(newAwsProvider.serverless.service.provider.deploymentBucket)
          .to.equal('my.deployment.bucket');
      });

      it('should save a given object and use name from it', () => {
        const deploymentBucketObject = {
          name: 'my.deployment.bucket',
          serverSideEncryption: 'AES256',
        };
        serverless.service.provider.deploymentBucket = deploymentBucketObject;

        const newAwsProvider = new AwsProvider(serverless, options);

        expect(newAwsProvider.serverless.service.provider.deploymentBucket)
          .to.equal('my.deployment.bucket');
        expect(newAwsProvider.serverless.service.provider.deploymentBucketObject)
          .to.deep.equal(deploymentBucketObject);
      });

      it('should save a given object and nullify the name if one is not provided', () => {
        const deploymentBucketObject = {
          serverSideEncryption: 'AES256',
        };
        serverless.service.provider.deploymentBucket = deploymentBucketObject;

        const newAwsProvider = new AwsProvider(serverless, options);

        expect(newAwsProvider.serverless.service.provider.deploymentBucket)
          .to.equal(null);
        expect(newAwsProvider.serverless.service.provider.deploymentBucketObject)
          .to.deep.equal(deploymentBucketObject);
      });
    });
  });

  describe('#request()', () => {
    beforeEach(() => {
      const originalSetTimeout = setTimeout;
      sinon.stub(global, 'setTimeout', (cb, timeout) =>
        originalSetTimeout(cb, Math.min(timeout || 0, 10)));
    });

    afterEach(() => {
      global.setTimeout.restore();
    });

    it('should call correct aws method', () => {
      // mocking S3 for testing
      class FakeS3 {
        constructor(credentials) {
          this.credentials = credentials;
        }

        putObject() {
          return {
            send: (cb) => cb(null, { called: true }),
          };
        }
      }
      awsProvider.sdk = {
        S3: FakeS3,
      };
      awsProvider.serverless.service.environment = {
        vars: {},
        stages: {
          dev: {
            vars: {
              profile: 'default',
            },
            regions: {},
          },
        },
      };

      return awsProvider.request('S3', 'putObject', {}).then(data => {
        expect(data.called).to.equal(true);
      });
    });

    it('should call correct aws method with a promise', () => {
      // mocking API Gateway for testing
      class FakeAPIGateway {
        constructor(credentials) {
          this.credentials = credentials;
        }

        getRestApis() {
          return {
            promise: () => BbPromise.resolve({ called: true }),
          };
        }
      }
      awsProvider.sdk = {
        APIGateway: FakeAPIGateway,
      };
      awsProvider.serverless.service.environment = {
        vars: {},
        stages: {
          dev: {
            vars: {
              profile: 'default',
            },
            regions: {},
          },
        },
      };

      return awsProvider.request('APIGateway', 'getRestApis', {}).then(data => {
        expect(data.called).to.equal(true);
      });
    });


    it('should request to the specified region if region in options set', () => {
      // mocking S3 for testing
      class FakeCloudForamtion {
        constructor(config) {
          this.config = config;
        }

        describeStacks() {
          return {
            send: (cb) => cb(null, {
              region: this.config.region,
            }),
          };
        }
      }
      awsProvider.sdk = {
        CloudFormation: FakeCloudForamtion,
      };
      awsProvider.serverless.service.environment = {
        vars: {},
        stages: {
          dev: {
            vars: {
              profile: 'default',
            },
            regions: {},
          },
        },
      };
      expect(awsProvider.getCredentials().region).to.eql(options.region);

      return awsProvider
        .request('CloudFormation',
          'describeStacks',
          { StackName: 'foo' },
          { region: 'ap-northeast-1' })
        .then(data => {
          expect(data).to.eql({ region: 'ap-northeast-1' });
          // Requesting different region should not affect region in credentials
          expect(awsProvider.getCredentials().region).to.eql(options.region);
        });
    });

    it('should retry if error code is 429', (done) => {
      const error = {
        statusCode: 429,
        retryable: true,
        message: 'Testing retry',
      };
      const sendFake = {
        send: sinon.stub(),
      };
      sendFake.send.onFirstCall().yields(error);
      sendFake.send.yields(undefined, {});
      class FakeS3 {
        constructor(credentials) {
          this.credentials = credentials;
        }

        error() {
          return sendFake;
        }
      }
      awsProvider.sdk = {
        S3: FakeS3,
      };
      awsProvider.request('S3', 'error', {})
        .then(data => {
          expect(data).to.exist;
          expect(sendFake.send).to.have.been.calledTwice;
          done();
        })
        .catch(done);
    });

    it('should retry if error code is 429 and retryable is set to false', (done) => {
      const error = {
        statusCode: 429,
        retryable: false,
        message: 'Testing retry',
      };
      const sendFake = {
        send: sinon.stub(),
      };
      sendFake.send.onFirstCall().yields(error);
      sendFake.send.yields(undefined, {});
      class FakeS3 {
        constructor(credentials) {
          this.credentials = credentials;
        }

        error() {
          return sendFake;
        }
      }
      awsProvider.sdk = {
        S3: FakeS3,
      };
      awsProvider.request('S3', 'error', {})
        .then(data => {
          expect(data).to.exist;
          expect(sendFake.send).to.have.been.calledTwice;
          done();
        })
        .catch(done);
    });

    it('should reject errors', (done) => {
      const error = {
        statusCode: 500,
        message: 'Some error message',
      };
      class FakeS3 {
        constructor(credentials) {
          this.credentials = credentials;
        }

        error() {
          return {
            send(cb) {
              cb(error);
            },
          };
        }
      }
      awsProvider.sdk = {
        S3: FakeS3,
      };
      awsProvider.request('S3', 'error', {})
        .then(() => done('Should not succeed'))
        .catch(() => done());
    });

    it('should use error message if it exists', (done) => {
      const awsErrorResponse = {
        message: 'Something went wrong...',
        code: 'Forbidden',
        region: null,
        time: '2019-01-24T00:29:01.780Z',
        requestId: 'DAF12C1111A62C6',
        extendedRequestId: '1OnSExiLCOsKrsdjjyds31w=',
        statusCode: 403,
        retryable: false,
        retryDelay: 13.433158364430508,
      };

      class FakeS3 {
        constructor(credentials) {
          this.credentials = credentials;
        }

        error() {
          return {
            send(cb) {
              cb(awsErrorResponse);
            },
          };
        }
      }
      awsProvider.sdk = {
        S3: FakeS3,
      };
      awsProvider.request('S3', 'error', {})
        .then(() => done('Should not succeed'))
        .catch((err) => {
          expect(err.message).to.eql(awsErrorResponse.message);
          done();
        })
        .catch(done);
    });

    it('should default to error code if error message is non-existent', (done) => {
      const awsErrorResponse = {
        message: null,
        code: 'Forbidden',
        region: null,
        time: '2019-01-24T00:29:01.780Z',
        requestId: 'DAF12C1111A62C6',
        extendedRequestId: '1OnSExiLCOsKrsdjjyds31w=',
        statusCode: 403,
        retryable: false,
        retryDelay: 13.433158364430508,
      };

      class FakeS3 {
        constructor(credentials) {
          this.credentials = credentials;
        }

        error() {
          return {
            send(cb) {
              cb(awsErrorResponse);
            },
          };
        }
      }
      awsProvider.sdk = {
        S3: FakeS3,
      };
      awsProvider.request('S3', 'error', {})
        .then(() => done('Should not succeed'))
        .catch((err) => {
          expect(err.message).to.eql(awsErrorResponse.code);
          done();
        })
        .catch(done);
    });

    it('should return ref to docs for missing credentials', (done) => {
      const error = {
        statusCode: 403,
        message: 'Missing credentials in config',
      };
      class FakeS3 {
        constructor(credentials) {
          this.credentials = credentials;
        }

        error() {
          return {
            send(cb) {
              cb(error);
            },
          };
        }
      }
      awsProvider.sdk = {
        S3: FakeS3,
      };
      awsProvider.request('S3', 'error', {})
        .then(() => done('Should not succeed'))
        .catch((err) => {
          expect(err.message).to.contain('in our docs here:');
          done();
        })
        .catch(done);
    });

    it('should not retry for missing credentials', (done) => {
      const error = {
        statusCode: 403,
        message: 'Missing credentials in config',
      };
      const sendFake = {
        send: sinon.stub().yields(error),
      };
      class FakeS3 {
        constructor(credentials) {
          this.credentials = credentials;
        }

        error() {
          return sendFake;
        }
      }
      awsProvider.sdk = {
        S3: FakeS3,
      };
      awsProvider.request('S3', 'error', {})
        .then(() => done('Should not succeed'))
        .catch((err) => {
          expect(sendFake.send).to.have.been.calledOnce;
          expect(err.message).to.contain('in our docs here:');
          done();
        })
        .catch(done);
    });

    it('should enable S3 acceleration if CLI option is provided', () => {
      // mocking S3 for testing
      class FakeS3 {
        constructor(credentials) {
          this.credentials = credentials;
        }

        putObject() {
          return {
            send: (cb) => cb(null, { called: true }),
          };
        }
      }
      awsProvider.sdk = {
        S3: FakeS3,
      };
      awsProvider.serverless.service.environment = {
        vars: {},
        stages: {
          dev: {
            vars: {
              profile: 'default',
            },
            regions: {},
          },
        },
      };

      const enableS3TransferAccelerationStub = sinon
        .stub(awsProvider, 'enableS3TransferAcceleration').resolves();

      awsProvider.options['aws-s3-accelerate'] = true;
      return awsProvider.request('S3', 'putObject', {}).then(() => {
        expect(enableS3TransferAccelerationStub.calledOnce).to.equal(true);
      });
    });

    describe('using the request cache', () => {
      it('should call correct aws method', () => {
        // mocking CF for testing
        class FakeCF {
          constructor(credentials) {
            this.credentials = credentials;
          }

          describeStacks() {
            return {
              send: (cb) => cb(null, { called: true }),
            };
          }
        }
        awsProvider.sdk = {
          CloudFormation: FakeCF,
        };
        awsProvider.serverless.service.environment = {
          vars: {},
          stages: {
            dev: {
              vars: {
                profile: 'default',
              },
              regions: {},
            },
          },
        };

        return awsProvider.request(
          'CloudFormation',
          'describeStacks',
          {},
          { useCache: true }
        )
          .then(data => {
            expect(data.called).to.equal(true);
          });
      });

      it('should request if same service, method and params but different region in option', () => {
        const expectedResult = { called: true };
        const sendStub = sinon.stub().yields(null, { called: true });
        const requestSpy = sinon.spy(awsProvider, 'request');
        class FakeCF {
          constructor(credentials) {
            this.credentials = credentials;
          }

          describeStacks() {
            return {
              send: sendStub,
            };
          }
        }
        awsProvider.sdk = {
          CloudFormation: FakeCF,
        };
        const executeRequestWithRegion = (region) => awsProvider.request(
          'CloudFormation',
          'describeStacks',
          { StackName: 'same-stack' },
          {
            useCache: true,
            region,
          }
        );
        const requests = [];
        requests.push(BbPromise.try(() => executeRequestWithRegion('us-east-1')));
        requests.push(BbPromise.try(() => executeRequestWithRegion('ap-northeast-1')));

        return BbPromise.all(requests)
          .then(results => {
            expect(_.size(results, 2));
            _.forEach(results, result => {
              expect(result).to.deep.equal(expectedResult);
            });
            return expect(sendStub.callCount).to.equal(2);
          })
          .finally(() => {
            requestSpy.restore();
          });
      });

      it('should resolve to the same response with mutiple parallel requests', () => {
        const expectedResult = { called: true };
        const sendStub = sinon.stub().yields(null, { called: true });
        const requestSpy = sinon.spy(awsProvider, 'request');
        class FakeCF {
          constructor(credentials) {
            this.credentials = credentials;
          }

          describeStacks() {
            return {
              send: sendStub,
            };
          }
        }
        awsProvider.sdk = {
          CloudFormation: FakeCF,
        };

        awsProvider.serverless.service.environment = {
          vars: {},
          stages: {
            dev: {
              vars: {
                profile: 'default',
              },
              regions: {},
            },
          },
        };

        const numTests = 1000;
        const executeRequest = () => awsProvider.request(
          'CloudFormation',
          'describeStacks',
          {},
          { useCache: true }
        );
        const requests = [];
        for (let n = 0; n < numTests; n++) {
          requests.push(BbPromise.try(() => executeRequest()));
        }

        return BbPromise.all(requests)
          .then(results => {
            expect(_.size(results, numTests));
            _.forEach(results, result => {
              expect(result).to.deep.equal(expectedResult);
            });
            return BbPromise.join(
              expect(sendStub).to.have.been.calledOnce,
              expect(requestSpy).to.have.callCount(numTests)
            );
          })
          .finally(() => {
            requestSpy.restore();
          });
      });

      describe('STS tokens', () => {
        let newAwsProvider;
        let originalProviderProfile;
        let originalEnvironmentVariables;
        const relevantEnvironment = {
          AWS_SHARED_CREDENTIALS_FILE: getTmpFilePath('credentials'),
        };

        beforeEach(() => {
          originalProviderProfile = serverless.service.provider.profile;
          originalEnvironmentVariables = replaceEnv(relevantEnvironment);
          serverless.utils.writeFileSync(
            relevantEnvironment.AWS_SHARED_CREDENTIALS_FILE,
            '[default]\n' +
            'aws_access_key_id = 1111\n' +
            'aws_secret_access_key = 22222\n' +
            '\n' +
            '[async]\n' +
            'role_arn = arn:123\n' +
            'source_profile = default'
          );
          newAwsProvider = new AwsProvider(serverless, options);
        });

        afterEach(() => {
<<<<<<< HEAD
          testUtils.replaceEnv(originalEnvironmentVariables);
=======
          if (BK_AWS_PROFILE) process.env.AWS_PROFILE = BK_AWS_PROFILE;
          else delete process.env.AWS_PROFILE;
          replaceEnv(originalEnvironmentVariables);
>>>>>>> 5f0fdae0
          serverless.service.provider.profile = originalProviderProfile;
        });

        it('should retain reference to STS tokens when updated via SDK', () => {
          const expectedToken = '123';

          serverless.service.provider.profile = 'async';
          const startToken = newAwsProvider.getCredentials().credentials.sessionToken;
          expect(startToken).to.not.equal(expectedToken);

          class FakeCloudFormation {
            constructor(credentials) {
              // Not sure where the the SDK resolves the STS, so for the test it's here
              this.credentials = credentials;
              this.credentials.credentials.sessionToken = expectedToken;
            }

            describeStacks() {
              return {
                send: (cb) => cb(null, {}),
              };
            }
          }

          newAwsProvider.sdk = {
            CloudFormation: FakeCloudFormation,
          };

          return newAwsProvider
            .request('CloudFormation',
              'describeStacks',
              { StackName: 'foo' },
              { region: 'ap-northeast-1' })
            .then(() => {
              // STS token is resolved after SDK call
              const actualToken = newAwsProvider.getCredentials().credentials.sessionToken;
              expect(expectedToken).to.eql(actualToken);
            });
        });
      });
    });
  });

  describe('#getCredentials()', () => {
    const awsStub = sinon.stub().returns();
    const AwsProviderProxyquired = proxyquire('./awsProvider.js', {
      'aws-sdk': awsStub,
    });


    // add environment variables here if you want them cleared prior to your test and restored
    // after it has completed.  Any environment variable that might alter credentials loading
    // should be added here
    const relevantEnvironment = {
      AWS_ACCESS_KEY_ID: 'undefined',
      AWS_SECRET_ACCESS_KEY: 'undefined',
      AWS_SESSION_TOKEN: 'undefined',
      AWS_TESTSTAGE_ACCESS_KEY_ID: 'undefined',
      AWS_TESTSTAGE_SECRET_ACCESS_KEY: 'undefined',
      AWS_TESTSTAGE_SESSION_TOKEN: 'undefined',
      AWS_SHARED_CREDENTIALS_FILE: getTmpFilePath('credentials'),
      AWS_PROFILE: 'undefined',
      AWS_TESTSTAGE_PROFILE: 'undefined',
    };

    let newAwsProvider;
    const newOptions = {
      stage: 'teststage',
      region: 'testregion',
    };
    const fakeCredentials = {
      accessKeyId: 'AABBCCDDEEFF',
      secretAccessKey: '0123456789876543',
      sessionToken: '981237917391273918273918723987129837129873',
      roleArn: 'a:role:arn',
      sourceProfile: 'notDefaultTemporary',
    };

    let originalProviderCredentials;
    let originalProviderProfile;
    let originalEnvironmentVariables;

    beforeEach(() => {
      originalProviderCredentials = serverless.service.provider.credentials;
      originalProviderProfile = serverless.service.provider.profile;
      originalEnvironmentVariables = replaceEnv(relevantEnvironment);
      // make temporary credentials file
      serverless.utils.writeFileSync(
        relevantEnvironment.AWS_SHARED_CREDENTIALS_FILE,
        '[notDefault]\n' +
        `aws_access_key_id = ${fakeCredentials.accessKeyId}\n` +
        `aws_secret_access_key = ${fakeCredentials.secretAccessKey}\n` +
        '\n' +
        '[notDefaultTemporary]\n' +
        `aws_access_key_id = ${fakeCredentials.accessKeyId}\n` +
        `aws_secret_access_key = ${fakeCredentials.secretAccessKey}\n` +
        `aws_session_token = ${fakeCredentials.sessionToken}\n` +
        '\n' +
        '[notDefaultAsync]\n' +
        `role_arn = ${fakeCredentials.roleArn}\n` +
        `source_profile = ${fakeCredentials.sourceProfile}\n`
      );
      newAwsProvider = new AwsProviderProxyquired(serverless, newOptions);
    });

    afterEach(() => {
      replaceEnv(originalEnvironmentVariables);
      serverless.service.provider.profile = originalProviderProfile;
      serverless.service.provider.credentials = originalProviderCredentials;
    });

    it('should set region for credentials', () => {
      const credentials = newAwsProvider.getCredentials();
      expect(credentials.region).to.equal(newOptions.region);
    });

    it('should not set credentials if credentials is an empty object', () => {
      serverless.service.provider.credentials = {};
      const credentials = newAwsProvider.getCredentials();
      expect(credentials).to.eql({ region: newOptions.region });
    });

    it('should not set credentials if credentials has undefined values', () => {
      serverless.service.provider.credentials = {
        accessKeyId: undefined,
        secretAccessKey: undefined,
        sessionToken: undefined,
      };
      const credentials = newAwsProvider.getCredentials();
      expect(credentials).to.eql({ region: newOptions.region });
    });

    it('should not set credentials if credentials has empty string values', () => {
      serverless.service.provider.credentials = {
        accessKeyId: '',
        secretAccessKey: '',
        sessionToken: '',
      };
      const credentials = newAwsProvider.getCredentials();
      expect(credentials).to.eql({ region: newOptions.region });
    });

    it('should get credentials from provider declared credentials', () => {
      serverless.service.provider.credentials = {
        accessKeyId: 'accessKeyId',
        secretAccessKey: 'secretAccessKey',
        sessionToken: 'sessionToken',
      };
      const credentials = newAwsProvider.getCredentials();
      expect(credentials.credentials).to.deep.eql(serverless.service.provider.credentials);
    });

    it('should load profile credentials from AWS_SHARED_CREDENTIALS_FILE', () => {
      serverless.service.provider.profile = 'notDefault';
      const credentials = newAwsProvider.getCredentials();
      expect(credentials.credentials.profile).to.equal(serverless.service.provider.profile);
      expect(credentials.credentials.accessKeyId).to.equal(fakeCredentials.accessKeyId);
      expect(credentials.credentials.secretAccessKey).to.equal(fakeCredentials.secretAccessKey);
      expect(credentials.credentials.sessionToken).to.equal(undefined);
    });

    it('should load async profiles properly', () => {
      serverless.service.provider.profile = 'notDefaultAsync';
      const credentials = newAwsProvider.getCredentials();
      expect(credentials.credentials.roleArn).to.equal(fakeCredentials.roleArn);
    });

    it('should throw an error if a non-existent profile is set', () => {
      serverless.service.provider.profile = 'not-a-defined-profile';
      expect(() => {
        newAwsProvider.getCredentials();
      }).to.throw(Error);
    });

    it('should not set credentials if empty profile is set', () => {
      serverless.service.provider.profile = '';
      const credentials = newAwsProvider.getCredentials();
      expect(credentials).to.eql({ region: newOptions.region });
    });

    it('should not set credentials if profile is not set', () => {
      serverless.service.provider.profile = undefined;
      const credentials = newAwsProvider.getCredentials();
      expect(credentials).to.eql({ region: newOptions.region });
    });

    it('should not set credentials if empty profile is set', () => {
      serverless.service.provider.profile = '';
      const credentials = newAwsProvider.getCredentials();
      expect(credentials).to.eql({ region: newOptions.region });
    });

    it('should get credentials from provider declared temporary profile', () => {
      serverless.service.provider.profile = 'notDefaultTemporary';
      const credentials = newAwsProvider.getCredentials();
      expect(credentials.credentials.profile).to.equal(serverless.service.provider.profile);
      expect(credentials.credentials.accessKeyId).to.equal(fakeCredentials.accessKeyId);
      expect(credentials.credentials.secretAccessKey).to.equal(fakeCredentials.secretAccessKey);
      expect(credentials.credentials.sessionToken).to.equal(fakeCredentials.sessionToken);
    });

    it('should get credentials from environment declared for-all-stages credentials', () => {
      const testVal = {
        accessKeyId: 'accessKeyId',
        secretAccessKey: 'secretAccessKey',
        sessionToken: 'sessionToken',
      };
      process.env.AWS_ACCESS_KEY_ID = testVal.accessKeyId;
      process.env.AWS_SECRET_ACCESS_KEY = testVal.secretAccessKey;
      process.env.AWS_SESSION_TOKEN = testVal.sessionToken;

      const credentials = newAwsProvider.getCredentials();
      expect(credentials.credentials.accessKeyId).to.equal(testVal.accessKeyId);
      expect(credentials.credentials.secretAccessKey).to.equal(testVal.secretAccessKey);
      expect(credentials.credentials.sessionToken).to.equal(testVal.sessionToken);
    });

    it('should get credentials from environment declared stage specific credentials', () => {
      const testVal = {
        accessKeyId: 'accessKeyId',
        secretAccessKey: 'secretAccessKey',
        sessionToken: 'sessionToken',
      };
      process.env.AWS_TESTSTAGE_ACCESS_KEY_ID = testVal.accessKeyId;
      process.env.AWS_TESTSTAGE_SECRET_ACCESS_KEY = testVal.secretAccessKey;
      process.env.AWS_TESTSTAGE_SESSION_TOKEN = testVal.sessionToken;

      const credentials = newAwsProvider.getCredentials();
      expect(credentials.credentials.accessKeyId).to.equal(testVal.accessKeyId);
      expect(credentials.credentials.secretAccessKey).to.equal(testVal.secretAccessKey);
      expect(credentials.credentials.sessionToken).to.equal(testVal.sessionToken);
    });

    it('should get credentials from environment declared for-all-stages profile', () => {
      process.env.AWS_PROFILE = 'notDefault';
      const credentials = newAwsProvider.getCredentials();
      expect(credentials.credentials.profile).to.equal('notDefault');
    });

    it('should get credentials from environment declared stage-specific profile', () => {
      process.env.AWS_TESTSTAGE_PROFILE = 'notDefault';
      const credentials = newAwsProvider.getCredentials();
      expect(credentials.credentials.profile).to.equal('notDefault');
    });

    it('should get credentials when profile is provied via --aws-profile option', () => {
      process.env.AWS_PROFILE = 'notDefaultTemporary';
      newAwsProvider.options['aws-profile'] = 'notDefault';

      const credentials = newAwsProvider.getCredentials();
      expect(credentials.credentials.profile).to.equal('notDefault');
    });

    it('should get credentials when profile is provied via --aws-profile option even if profile is defined in serverless.yml', () => { // eslint-disable-line max-len
      process.env.AWS_PROFILE = 'notDefaultTemporary';
      newAwsProvider.options['aws-profile'] = 'notDefault';

      serverless.service.provider.profile = 'notDefaultTemporary2';

      const credentials = newAwsProvider.getCredentials();
      expect(credentials.credentials.profile).to.equal('notDefault');
    });

    it('should get credentials when profile is provied via process.env.AWS_PROFILE even if profile is defined in serverless.yml', () => { // eslint-disable-line max-len
      process.env.AWS_PROFILE = 'notDefault';

      serverless.service.provider.profile = 'notDefaultTemporary';

      const credentials = newAwsProvider.getCredentials();
      expect(credentials.credentials.profile).to.equal('notDefault');
    });

    it('should set the signatureVersion to v4 if the serverSideEncryption is aws:kms', () => {
      newAwsProvider.serverless.service.provider.deploymentBucketObject = {
        serverSideEncryption: 'aws:kms',
      };

      const credentials = newAwsProvider.getCredentials();
      expect(credentials.signatureVersion).to.equal('v4');
    });
  });

  describe('values', () => {
    const obj = {
      a: 'b',
      c: {
        d: 'e',
        f: {
          g: 'h',
        },
      },
    };
    const paths = [
      ['a'],
      ['c', 'd'],
      ['c', 'f', 'g'],
    ];
    const getExpected = [
      { path: paths[0], value: obj.a },
      { path: paths[1], value: obj.c.d },
      { path: paths[2], value: obj.c.f.g },
    ];
    describe('#getValues', () => {
      it('should return an array of values given paths to them', () => {
        expect(awsProvider.getValues(obj, paths)).to.eql(getExpected);
      });
    });
    describe('#firstValue', () => {
      it('should ignore entries without a \'value\' attribute', () => {
        const input = _.cloneDeep(getExpected);
        delete input[0].value;
        delete input[2].value;
        expect(awsProvider.firstValue(input)).to.eql(getExpected[1]);
      });
      it('should ignore entries with an undefined \'value\' attribute', () => {
        const input = _.cloneDeep(getExpected);
        input[0].value = undefined;
        input[2].value = undefined;
        expect(awsProvider.firstValue(input)).to.eql(getExpected[1]);
      });
      it('should return the first value', () => {
        expect(awsProvider.firstValue(getExpected)).to.equal(getExpected[0]);
      });
      it('should return the middle value', () => {
        const input = _.cloneDeep(getExpected);
        delete input[0].value;
        delete input[2].value;
        expect(awsProvider.firstValue(input)).to.equal(input[1]);
      });
      it('should return the last value', () => {
        const input = _.cloneDeep(getExpected);
        delete input[0].value;
        delete input[1].value;
        expect(awsProvider.firstValue(input)).to.equal(input[2]);
      });
      it('should return the last object if none have valid values', () => {
        const input = _.cloneDeep(getExpected);
        delete input[0].value;
        delete input[1].value;
        delete input[2].value;
        expect(awsProvider.firstValue(input)).to.equal(input[2]);
      });
    });
  });

  describe('#getRegion()', () => {
    let newAwsProvider;

    it('should prefer options over config or provider', () => {
      const newOptions = {
        region: 'optionsRegion',
      };
      const config = {
        region: 'configRegion',
      };
      serverless = new Serverless(config);
      serverless.service.provider.region = 'providerRegion';
      newAwsProvider = new AwsProvider(serverless, newOptions);

      expect(newAwsProvider.getRegion()).to.equal(newOptions.region);
    });

    it('should prefer config over provider in lieu of options', () => {
      const newOptions = {};
      const config = {
        region: 'configRegion',
      };
      serverless = new Serverless(config);
      serverless.service.provider.region = 'providerRegion';
      newAwsProvider = new AwsProvider(serverless, newOptions);

      expect(newAwsProvider.getRegion()).to.equal(config.region);
    });

    it('should use provider in lieu of options and config', () => {
      const newOptions = {};
      const config = {};
      serverless = new Serverless(config);
      serverless.service.provider.region = 'providerRegion';
      newAwsProvider = new AwsProvider(serverless, newOptions);

      expect(newAwsProvider.getRegion()).to.equal(serverless.service.provider.region);
    });

    it('should use the default us-east-1 in lieu of options, config, and provider', () => {
      const newOptions = {};
      const config = {};
      serverless = new Serverless(config);
      newAwsProvider = new AwsProvider(serverless, newOptions);

      expect(newAwsProvider.getRegion()).to.equal('us-east-1');
    });
  });

  describe('#getProfile()', () => {
    let newAwsProvider;

    it('should prefer options over config or provider', () => {
      const newOptions = {
        profile: 'optionsProfile',
      };
      const config = {
        profile: 'configProfile',
      };
      serverless = new Serverless(config);
      serverless.service.provider.profile = 'providerProfile';
      newAwsProvider = new AwsProvider(serverless, newOptions);

      expect(newAwsProvider.getProfile()).to.equal(newOptions.profile);
    });

    it('should prefer config over provider in lieu of options', () => {
      const newOptions = {};
      const config = {
        profile: 'configProfile',
      };
      serverless = new Serverless(config);
      serverless.service.provider.profile = 'providerProfile';
      newAwsProvider = new AwsProvider(serverless, newOptions);

      expect(newAwsProvider.getProfile()).to.equal(config.profile);
    });

    it('should use provider in lieu of options and config', () => {
      const newOptions = {};
      const config = {};
      serverless = new Serverless(config);
      serverless.service.provider.profile = 'providerProfile';
      newAwsProvider = new AwsProvider(serverless, newOptions);

      expect(newAwsProvider.getProfile()).to.equal(serverless.service.provider.profile);
    });
  });

  describe('#getServerlessDeploymentBucketName()', () => {
    it('should return the name of the serverless deployment bucket', () => {
      const describeStackResourcesStub = sinon
        .stub(awsProvider, 'request')
        .resolves({
          StackResourceDetail: {
            PhysicalResourceId: 'serverlessDeploymentBucketName',
          },
        });

      return awsProvider.getServerlessDeploymentBucketName()
        .then((bucketName) => {
          expect(bucketName).to.equal('serverlessDeploymentBucketName');
          expect(describeStackResourcesStub.calledOnce).to.be.equal(true);
          expect(describeStackResourcesStub.calledWithExactly(
            'CloudFormation',
            'describeStackResource',
            {
              StackName: awsProvider.naming.getStackName(),
              LogicalResourceId: awsProvider.naming.getDeploymentBucketLogicalId(),
            }
          )).to.be.equal(true);
          awsProvider.request.restore();
        });
    });

    it('should return the name of the custom deployment bucket', () => {
      awsProvider.serverless.service.provider.deploymentBucket = 'custom-bucket';

      const describeStackResourcesStub = sinon
        .stub(awsProvider, 'request')
        .resolves({
          StackResourceDetail: {
            PhysicalResourceId: 'serverlessDeploymentBucketName',
          },
        });

      return awsProvider.getServerlessDeploymentBucketName()
        .then((bucketName) => {
          expect(describeStackResourcesStub.called).to.be.equal(false);
          expect(bucketName).to.equal('custom-bucket');
          awsProvider.request.restore();
        });
    });
  });

  describe('#getDeploymentPrefix()', () => {
    it('should return custom deployment prefix if defined', () => {
      serverless.service.provider.deploymentPrefix = 'providerPrefix';

      expect(awsProvider.getDeploymentPrefix())
        .to.equal(serverless.service.provider.deploymentPrefix);
    });

    it('should use the default serverless if not defined', () => {
      serverless.service.provider.deploymentPrefix = undefined;

      expect(awsProvider.getDeploymentPrefix()).to.equal('serverless');
    });
  });

  describe('#getStage()', () => {
    it('should prefer options over config or provider', () => {
      const newOptions = {
        stage: 'optionsStage',
      };
      const config = {
        stage: 'configStage',
      };
      serverless = new Serverless(config);
      serverless.service.provider.stage = 'providerStage';
      awsProvider = new AwsProvider(serverless, newOptions);

      expect(awsProvider.getStage()).to.equal(newOptions.stage);
    });

    it('should prefer config over provider in lieu of options', () => {
      const newOptions = {};
      const config = {
        stage: 'configStage',
      };
      serverless = new Serverless(config);
      serverless.service.provider.stage = 'providerStage';
      awsProvider = new AwsProvider(serverless, newOptions);

      expect(awsProvider.getStage()).to.equal(config.stage);
    });

    it('should use provider in lieu of options and config', () => {
      const newOptions = {};
      const config = {};
      serverless = new Serverless(config);
      serverless.service.provider.stage = 'providerStage';
      awsProvider = new AwsProvider(serverless, newOptions);

      expect(awsProvider.getStage()).to.equal(serverless.service.provider.stage);
    });

    it('should use the default dev in lieu of options, config, and provider', () => {
      const newOptions = {};
      const config = {};
      serverless = new Serverless(config);
      awsProvider = new AwsProvider(serverless, newOptions);

      expect(awsProvider.getStage()).to.equal('dev');
    });
  });

  describe('#getAccountInfo()', () => {
    it('should return the AWS account id and partition', () => {
      const accountId = '12345678';
      const partition = 'aws';

      const stsGetCallerIdentityStub = sinon
        .stub(awsProvider, 'request')
        .resolves({
          ResponseMetadata: { RequestId: '12345678-1234-1234-1234-123456789012' },
          UserId: 'ABCDEFGHIJKLMNOPQRSTU:VWXYZ',
          Account: accountId,
          Arn: 'arn:aws:sts::123456789012:assumed-role/ROLE-NAME/VWXYZ',
        });

      return awsProvider.getAccountInfo()
        .then((result) => {
          expect(stsGetCallerIdentityStub.calledOnce).to.equal(true);
          expect(result.accountId).to.equal(accountId);
          expect(result.partition).to.equal(partition);
          awsProvider.request.restore();
        });
    });
  });

  describe('#getAccountId()', () => {
    it('should return the AWS account id', () => {
      const accountId = '12345678';

      const stsGetCallerIdentityStub = sinon
        .stub(awsProvider, 'request')
        .resolves({
          ResponseMetadata: { RequestId: '12345678-1234-1234-1234-123456789012' },
          UserId: 'ABCDEFGHIJKLMNOPQRSTU:VWXYZ',
          Account: accountId,
          Arn: 'arn:aws:sts::123456789012:assumed-role/ROLE-NAME/VWXYZ',
        });

      return awsProvider.getAccountId()
        .then((result) => {
          expect(stsGetCallerIdentityStub.calledOnce).to.equal(true);
          expect(result).to.equal(accountId);
          awsProvider.request.restore();
        });
    });
  });

  describe('#isS3TransferAccelerationEnabled()', () => {
    it('should return false by default', () => {
      awsProvider.options['aws-s3-accelerate'] = undefined;
      return expect(awsProvider.isS3TransferAccelerationEnabled())
        .to.equal(false);
    });
    it('should return true when CLI option is provided', () => {
      awsProvider.options['aws-s3-accelerate'] = true;
      return expect(awsProvider.isS3TransferAccelerationEnabled())
        .to.equal(true);
    });
  });

  describe('#canUseS3TransferAcceleration()', () => {
    it('should return false by default with any input', () => {
      awsProvider.options['aws-s3-accelerate'] = undefined;
      return expect(awsProvider.canUseS3TransferAcceleration('lambda', 'updateFunctionCode'))
        .to.equal(false);
    });
    it('should return false by default with S3.upload too', () => {
      awsProvider.options['aws-s3-accelerate'] = undefined;
      return expect(awsProvider.canUseS3TransferAcceleration('S3', 'upload'))
        .to.equal(false);
    });
    it('should return false by default with S3.putObject too', () => {
      awsProvider.options['aws-s3-accelerate'] = undefined;
      return expect(awsProvider.canUseS3TransferAcceleration('S3', 'putObject'))
        .to.equal(false);
    });
    it('should return false when CLI option is provided but not an S3 upload', () => {
      awsProvider.options['aws-s3-accelerate'] = true;
      return expect(awsProvider.canUseS3TransferAcceleration('lambda', 'updateFunctionCode'))
        .to.equal(false);
    });
    it('should return true when CLI option is provided for S3.upload', () => {
      awsProvider.options['aws-s3-accelerate'] = true;
      return expect(awsProvider.canUseS3TransferAcceleration('S3', 'upload'))
        .to.equal(true);
    });
    it('should return true when CLI option is provided for S3.putObject', () => {
      awsProvider.options['aws-s3-accelerate'] = true;
      return expect(awsProvider.canUseS3TransferAcceleration('S3', 'putObject'))
        .to.equal(true);
    });
  });

  describe('#enableS3TransferAcceleration()', () => {
    it('should update the given credentials object to enable S3 acceleration', () => {
      const credentials = {};
      awsProvider.enableS3TransferAcceleration(credentials);
      return expect(credentials.useAccelerateEndpoint).to.equal(true);
    });
  });

  describe('#disableTransferAccelerationForCurrentDeploy()', () => {
    it('should remove the corresponding option for the current deploy', () => {
      awsProvider.options['aws-s3-accelerate'] = true;
      awsProvider.disableTransferAccelerationForCurrentDeploy();
      return expect(awsProvider.options['aws-s3-accelerate']).to.be.undefined;
    });
  });
});<|MERGE_RESOLUTION|>--- conflicted
+++ resolved
@@ -793,13 +793,7 @@
         });
 
         afterEach(() => {
-<<<<<<< HEAD
-          testUtils.replaceEnv(originalEnvironmentVariables);
-=======
-          if (BK_AWS_PROFILE) process.env.AWS_PROFILE = BK_AWS_PROFILE;
-          else delete process.env.AWS_PROFILE;
           replaceEnv(originalEnvironmentVariables);
->>>>>>> 5f0fdae0
           serverless.service.provider.profile = originalProviderProfile;
         });
 
