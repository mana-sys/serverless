--- conflicted
+++ resolved
@@ -161,9 +161,6 @@
       ));
     });
 
-<<<<<<< HEAD
-    it('should not package service with only disabled functions', () => {
-=======
     it('should not package functions if package artifact specified', () => {
       serverless.service.package.artifact = 'some/file.zip';
 
@@ -199,23 +196,16 @@
 
     it('should package single functions individually if package artifact specified', () => {
       serverless.service.package.artifact = 'some/file.zip';
->>>>>>> 60caa22e
       serverless.service.functions = {
         'test-one': {
           name: 'test-one',
           package: {
-<<<<<<< HEAD
-            disable: true,
-          },
-        },
-=======
             individually: true,
           },
         },
         'test-two': {
           name: 'test-two',
         },
->>>>>>> 60caa22e
       };
 
       const packageFunctionStub = sinon
@@ -224,15 +214,10 @@
         .stub(packagePlugin, 'packageAll').resolves((func) => func.name);
 
       return expect(packagePlugin.packageService()).to.be.fulfilled
-      .then(() => BbPromise.join(
-<<<<<<< HEAD
-        expect(packageFunctionStub).to.not.be.calledOnce,
-        expect(packageAllStub).to.not.be.calledOnce
-=======
-        expect(packageFunctionStub).to.be.calledOnce,
-        expect(packageAllStub).to.not.be.called
->>>>>>> 60caa22e
-      ));
+        .then(() => BbPromise.join(
+          expect(packageFunctionStub).to.be.calledOnce,
+          expect(packageAllStub).to.not.be.called
+        ));
     });
   });
 
